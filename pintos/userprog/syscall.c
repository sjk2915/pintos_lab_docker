--- conflicted
+++ resolved
@@ -129,14 +129,7 @@
 
 static void check_ptr(void *ptr)
 {
-<<<<<<< HEAD
-    if (ptr == NULL              // null 포인터
-        || is_kernel_vaddr(ptr)) // 커널 메모리 침범
-        // pml4_get_page(thread_current()->pml4, ptr) == NULL
-        // 매핑안되도 페이지폴트 핸들러가 커버가능!
-=======
     if (ptr == NULL || is_kernel_vaddr(ptr)) // null 포인터, 커널 메모리 침범
->>>>>>> 32f436a8
         sys_exit(-1);
 }
 
