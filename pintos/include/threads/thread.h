--- conflicted
+++ resolved
@@ -135,11 +135,7 @@
 #ifdef VM
     /* Table for whole virtual memory owned by thread. */
     struct supplemental_page_table spt;
-<<<<<<< HEAD
-    uintptr_t user_rsp;
-=======
     uintptr_t user_rsp; // 유저 프로세스의 rsp를 저장할 변수
->>>>>>> 5a10aef8
 #endif
 
     /* Owned by thread.c. */
