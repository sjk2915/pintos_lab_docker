--- conflicted
+++ resolved
@@ -170,14 +170,10 @@
 }
 
 /* Growing the stack. */
-static bool vm_stack_growth(void *addr)
-{
-<<<<<<< HEAD
-    return vm_alloc_page(VM_ANON | VM_STACK, pg_round_down(addr), true) && vm_claim_page(addr);
-=======
+static void vm_stack_growth(void *addr)
+{
     vm_alloc_page(VM_ANON, pg_round_down(addr), true);
     vm_claim_page(addr);
->>>>>>> 32f436a8
 }
 
 /* Handle the fault on write_protected page */
@@ -188,13 +184,6 @@
 /* Return true on success */
 bool vm_try_handle_fault(struct intr_frame *f, void *addr, bool user, bool write, bool not_present)
 {
-<<<<<<< HEAD
-=======
-    struct supplemental_page_table *spt = &thread_current()->spt;
-    // 주어진 addr로 보조 페이지 테이블에서 폴트가 발생한 페이지를 찾기
-    struct page *page = spt_find_page(spt, addr);
-
->>>>>>> 32f436a8
     /* TODO: Validate the fault */
     /* TODO: Your code goes here */
     if (!not_present || addr == NULL || is_kernel_vaddr(addr))
@@ -206,18 +195,11 @@
     struct page *page = spt_find_page(spt, addr);
     if (page == NULL)
     {
-<<<<<<< HEAD
-        void *rsp = user ? f->rsp : cur->user_rsp;
-        if (addr >= rsp - 8 && (USER_STACK - (1 << 20)) <= addr && addr < USER_STACK)
-            return vm_stack_growth(addr);
-
-=======
         if (addr >= f->rsp - 8 && ((USER_STACK - (1 << 20)) < addr) && (addr < USER_STACK))
         {
             vm_stack_growth(addr);
             return true;
         }
->>>>>>> 32f436a8
         return false;
     }
 
