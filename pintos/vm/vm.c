--- conflicted
+++ resolved
@@ -171,14 +171,7 @@
 /* Growing the stack. */
 static void vm_stack_growth(void *addr)
 {
-<<<<<<< HEAD
     vm_alloc_page(VM_ANON | VM_STACK, pg_round_down(addr), true);
-=======
-    // addr을 PGSIZE에 맞게 내림(round down)
-    // void *stack_bottom = pg_round_down(addr);
-    // 익명 페이지(anonymous pages)를 할당
-    vm_alloc_page(VM_ANON, pg_round_down(addr), true);
->>>>>>> 5a10aef8
     vm_claim_page(addr);
 }
 
@@ -190,30 +183,20 @@
 /* Return true on success */
 bool vm_try_handle_fault(struct intr_frame *f, void *addr, bool user, bool write, bool not_present)
 {
-<<<<<<< HEAD
-=======
     uintptr_t rsp = user ? f->rsp : thread_current()->user_rsp;
     struct supplemental_page_table *spt = &thread_current()->spt;
     // 주어진 addr로 보조 페이지 테이블에서 폴트가 발생한 페이지를 찾기
     struct page *page = spt_find_page(spt, addr);
->>>>>>> 5a10aef8
     /* TODO: Validate the fault */
     /* TODO: Your code goes here */
     if (!not_present || addr == NULL || is_kernel_vaddr(addr))
         return false;
 
-    struct thread *cur = thread_current();
-    struct supplemental_page_table *spt = &cur->spt;
     // 주어진 addr로 보조 페이지 테이블에서 폴트가 발생한 페이지를 찾기
     struct page *page = spt_find_page(spt, addr);
     if (page == NULL)
     {
-<<<<<<< HEAD
-        void *rsp = user ? f->rsp : cur->user_rsp;
-        if (addr >= rsp - 8 && (USER_STACK - (1 << 20)) < addr && addr < USER_STACK)
-=======
         if (addr >= rsp - 8 && ((USER_STACK - (1 << 20)) < addr) && (addr < USER_STACK))
->>>>>>> 5a10aef8
         {
             vm_stack_growth(addr);
             return true;
