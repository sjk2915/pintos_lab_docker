--- conflicted
+++ resolved
@@ -157,16 +157,10 @@
 }
 
 /* Growing the stack. */
-<<<<<<< HEAD
-static bool vm_stack_growth(void *addr)
-{
-    return (vm_alloc_page(VM_ANON | VM_STACK, pg_round_down(addr), true) && vm_claim_page(addr));
-=======
 static void vm_stack_growth(void *addr)
 {
     vm_alloc_page(VM_ANON, addr, true);
     vm_claim_page(addr);
->>>>>>> 919be521
 }
 
 /* Handle the fault on write_protected page */
@@ -177,25 +171,6 @@
 /* Return true on success */
 bool vm_try_handle_fault(struct intr_frame *f, void *addr, bool user, bool write, bool not_present)
 {
-<<<<<<< HEAD
-    /* TODO: Validate the fault */
-    /* TODO: Your code goes here */
-    if (not_present)
-    {
-        struct thread *cur = thread_current();
-        struct supplemental_page_table *spt = &cur->spt;
-        struct page *page = spt_find_page(spt, addr);
-        if (page == NULL)
-        {
-            // 스택 영역내에있으면 스택성장
-            uintptr_t *rsp = user ? f->rsp : cur->user_rsp;
-            if (addr >= rsp - 8 && USER_STACK > addr && addr >= USER_STACK_MAX)
-                return vm_stack_growth(addr);
-            else
-                return false;
-        }
-        return vm_do_claim_page(page);
-=======
     struct supplemental_page_table *spt = &thread_current()->spt;
     // 주어진 addr로 보조 페이지 테이블에서 폴트가 발생한 페이지를 찾기
     struct page *page = spt_find_page(&spt->pages, addr);
@@ -209,13 +184,12 @@
 
     if (page == NULL)
     {
-        if (addr >= f->rsp && ((USER_STACK - (1 << 20)) < addr) && (addr < USER_STACK))
+        if (addr >= f->rsp && (USER_STACK - (1 << 20)) <= addr && addr < USER_STACK)
         {
             vm_stack_growth(addr);
             return true;
         }
         return false;
->>>>>>> 919be521
     }
 
     return false;
